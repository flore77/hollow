/*
 *
 *  Copyright 2017 Netflix, Inc.
 *
 *     Licensed under the Apache License, Version 2.0 (the "License");
 *     you may not use this file except in compliance with the License.
 *     You may obtain a copy of the License at
 *
 *         http://www.apache.org/licenses/LICENSE-2.0
 *
 *     Unless required by applicable law or agreed to in writing, software
 *     distributed under the License is distributed on an "AS IS" BASIS,
 *     WITHOUT WARRANTIES OR CONDITIONS OF ANY KIND, either express or implied.
 *     See the License for the specific language governing permissions and
 *     limitations under the License.
 *
 */
package com.netflix.hollow.api.producer.validation;

import com.netflix.hollow.api.producer.HollowProducer.ReadState;
import com.netflix.hollow.api.producer.HollowProducer.Validator;
import com.netflix.hollow.api.producer.HollowProducerListener.Status;
import com.netflix.hollow.api.producer.validation.IndividualValidatorStatus.Builder;
import com.netflix.hollow.core.read.engine.HollowTypeReadState;

/**
 * @author lkanchanapalli {@literal<lavanya65@yahoo.com>}
 *
 * Used to validate if the cardinality change in current cycle is with in the allowed percent for a given typeName.
 * Ex: 0% allowableVariancePercent ensures type cardinality does not vary at all for cycle to cycle. Ex: Number of state in United States.
 * 10% allowableVariancePercent: from previous cycle any addition or removal within 10% cardinality is valid. 
 * Anything more results in failure of validation.
 */
public class RecordCountVarianceValidator implements Validator {
	private final String typeName;
	private final float allowableVariancePercent;
	// status is used to capture details about validation. Helps surface information.
	private IndividualValidatorStatus status = null;
	
	/**
	 * 
	 * @param typeName
	 * @param allowableVariancePercent: Used to validate if the cardinality change in current cycle is with in the allowed percent.
	 * Ex: 0% allowableVariancePercent ensures type cardinality does not vary at all for cycle to cycle. Ex: Number of state in United States.
	 * 10% allowableVariancePercent: from previous cycle any addition or removal within 10% cardinality is valid. Anything more results in failure of validation.
	 */
	public RecordCountVarianceValidator(String typeName, float allowableVariancePercent) {
		this.typeName = typeName;
		if(allowableVariancePercent < 0)
			throw new IllegalArgumentException("RecordCountVarianceValidator for type "+typeName+": cannot have allowableVariancePercent less than 0. Value provided: "+allowableVariancePercent);
		this.allowableVariancePercent = allowableVariancePercent;
	}
	
	/* (non-Javadoc)
	 * @see com.netflix.hollow.api.producer.HollowProducer.Validator#validate(com.netflix.hollow.api.producer.HollowProducer.ReadState)
	 */
	@Override
	public void validate(ReadState readState) {
		Builder builder = initializeForValidation(readState);
		
		HollowTypeReadState typeState = readState.getStateEngine().getTypeState(typeName);
		int latestCardinality = typeState.getPopulatedOrdinals().cardinality();
		int previousCardinality = typeState.getPreviousOrdinals().cardinality();
		builder.addAdditionalInfo(LATEST_CARDINALITY_NAME, String.valueOf(latestCardinality));
		builder.addAdditionalInfo(PREVIOUS_CARDINALITY_NAME, String.valueOf(previousCardinality));
		
<<<<<<< HEAD
		// TODO: log message indicating previous state is 0. Can happen for new name space. And also can happen 
		// when a type gets to zero count then the validation will be skipped.  
		if(previousCardinality == 0){
			log.log(Level.WARNING, "Previoud record count is 0. Not running RecordCountVarianceValidator for type "+typeName
					+". This scenario is not expected except when starting a new namespace.");
=======
		if(previousCardinality  == 0){
			handleEndValidation(builder, Status.SKIP, false, String.format(ZERO_PREVIOUS_COUNT_WARN_MSG_FORMAT, typeName));
>>>>>>> 1cf28a6a
			return;
		}

		float actualChangePercent = getChangePercent(latestCardinality , previousCardinality );
		builder.addAdditionalInfo(ACTUAL_CHANGE_PERCENT_NAME, String.valueOf(actualChangePercent));
		
		if (Float.compare(actualChangePercent , allowableVariancePercent) > 0) {
			String message = String.format(FAILED_RECORD_COUNT_VALIDATION, typeName, actualChangePercent, allowableVariancePercent);
			handleEndValidation(builder, Status.FAIL, true, message);
		}
		handleEndValidation(builder, Status.SUCCESS, false, null);
	}
	
	@Override
	public String toString(){
		if(status != null)
			return status.toString();
		return("RecordCountVarianceValidator status for "+typeName+" is null. This is unexpected. Please check validator definition.");
	}

	private Builder initializeForValidation(ReadState readState) {
		status = null;
		Builder builder = IndividualValidatorStatus.builder().withVersion(readState.getVersion());
		builder.addAdditionalInfo(ALLOWABLE_VARIANCE_PERCENT_NAME, String.valueOf(allowableVariancePercent));
		builder.addAdditionalInfo(DATA_TYPE_NAME, typeName);
		return builder;
	}

	float getChangePercent(int latestCardinality, int previousCardinality) {
		int diff = Math.abs(latestCardinality - previousCardinality);
		float changePercent = ((float)100.0* diff)/(float)previousCardinality;
		return changePercent;
	}
	
	private void handleEndValidation(Builder builder, Status status, boolean throwException, String message){
		ValidationException validationException = null;
		builder.withStatus(status);
		builder.withMessage(message);
		if(throwException){
			validationException = new ValidationException(message);
			builder.withThrowable(validationException);
			this.status = builder.build();
			throw validationException;
		}
		this.status = builder.build();
	}
	
	private static final String DATA_TYPE_NAME = "Typename";
	private static final String ALLOWABLE_VARIANCE_PERCENT_NAME = "AllowableVariancePercent";
	private static final String LATEST_CARDINALITY_NAME = "LatestRecordCount";
	private static final String PREVIOUS_CARDINALITY_NAME = "PreviousRecordCount";
	private static final String ACTUAL_CHANGE_PERCENT_NAME = "ActualChangePercent";
	private static final String ZERO_PREVIOUS_COUNT_WARN_MSG_FORMAT = "Previous record count is 0. Not running RecordCountVarianceValidator for type %s. "
																		+"This scenario is not expected except when starting a new namespace." ;
	private static final String FAILED_RECORD_COUNT_VALIDATION = "Record count validation for type %s has failed as actual change percent %s "
																	+ "is greater than allowed change percent %s.";
}
	<|MERGE_RESOLUTION|>--- conflicted
+++ resolved
@@ -64,16 +64,8 @@
 		builder.addAdditionalInfo(LATEST_CARDINALITY_NAME, String.valueOf(latestCardinality));
 		builder.addAdditionalInfo(PREVIOUS_CARDINALITY_NAME, String.valueOf(previousCardinality));
 		
-<<<<<<< HEAD
-		// TODO: log message indicating previous state is 0. Can happen for new name space. And also can happen 
-		// when a type gets to zero count then the validation will be skipped.  
-		if(previousCardinality == 0){
-			log.log(Level.WARNING, "Previoud record count is 0. Not running RecordCountVarianceValidator for type "+typeName
-					+". This scenario is not expected except when starting a new namespace.");
-=======
 		if(previousCardinality  == 0){
 			handleEndValidation(builder, Status.SKIP, false, String.format(ZERO_PREVIOUS_COUNT_WARN_MSG_FORMAT, typeName));
->>>>>>> 1cf28a6a
 			return;
 		}
 
